--- conflicted
+++ resolved
@@ -19,12 +19,9 @@
 from typing import Any, Dict, List, Callable
 import numpy as np
 from verl import DataProto
-<<<<<<< HEAD
 from collections import Counter, defaultdict
 from functools import partial
-=======
 import wandb
->>>>>>> bc935dc9
 
 
 def reduce_metrics(metrics: Dict[str, List[Any]]) -> Dict[str, Any]:
@@ -168,7 +165,6 @@
     # f'Actual TFLOPs/s/GPU​': estimated_flops/(n_gpus),
     # f'Theoretical TFLOPs/s/GPU​': promised_flops,
     return {
-<<<<<<< HEAD
         "perf/total_num_tokens": total_num_tokens,
         "perf/time_per_step": time,
         "perf/throughput": total_num_tokens / (time * n_gpus),
@@ -283,11 +279,6 @@
 
     
     return data_src2var2metric2val
-=======
-        'perf/total_num_tokens': total_num_tokens,
-        'perf/time_per_step': time,
-        'perf/throughput': total_num_tokens / (time * n_gpus),
-    }
 
 def compute_difficulty_histogram_metrics(batch: DataProto, config) -> Dict[str, Any]:
     with torch.no_grad():    
@@ -307,5 +298,4 @@
         'acc_inter_val_per_batch/histogram': wandb.Histogram(sequence=avg_batch_score_per_batch_np, num_bins=10),
     }
 
-    return metrics
->>>>>>> bc935dc9
+    return metrics